import papis
import sys
import os
import papis.api
from papis.api import status
import papis.utils
import papis.document


class Command(papis.commands.Command):
    def init(self):

        self.parser = self.get_subparsers().add_parser(
            "rm",
            help="Delete entry"
        )

        self.add_search_argument()

        self.parser.add_argument(
            "--file",
            help="Remove files from a document instead of the whole folder",
            default=False,
            action="store_true"
        )

        self.parser.add_argument(
            "-f", "--force",
            help="Do not confirm removal",
            default=False,
            action="store_true"
        )

    def main(self):
        documents = self.get_db().query(self.args.search)
        document = self.pick(documents)
        if not document: return status.file_not_found
        if self.get_args().file:
            filepath = papis.api.pick(
                document.get_files()
            )
            if not filepath: return status.file_not_found
            if not self.args.force:
                if not papis.utils.confirm("Are you sure?"):
                    return status.success
            print("Removing %s..." % filepath)
            document.rm_file(filepath)
            document.save()
        else:
            if not self.args.force:
                if not papis.utils.confirm("Are you sure?"):
<<<<<<< HEAD
                    return status.success
            print("Removing %s..." % folder)
            shutil.rmtree(folder)
            papis.api.clear_lib_cache()
        return status.success
=======
                    return 0
            print("Removing ...")
            papis.document.delete(document)
            self.get_db().delete(document)
>>>>>>> 59777824
<|MERGE_RESOLUTION|>--- conflicted
+++ resolved
@@ -49,15 +49,8 @@
         else:
             if not self.args.force:
                 if not papis.utils.confirm("Are you sure?"):
-<<<<<<< HEAD
                     return status.success
-            print("Removing %s..." % folder)
-            shutil.rmtree(folder)
-            papis.api.clear_lib_cache()
-        return status.success
-=======
-                    return 0
             print("Removing ...")
             papis.document.delete(document)
             self.get_db().delete(document)
->>>>>>> 59777824
+        return status.success