"""
The open command is a very important command in the papis workflow.
With it you can open documents, folders or marks.

Marks
^^^^^

One of special things about this command is the possibility of
creating marks for documents. As you would imagine, it is in general
difficult to create marks for any kind of data. For instance,
if our library consists of pdf files and epub files for instance,
we would like to define bookmarks in order to go back to them at
some later point.

How you define marks can be customized through the marks configuration
settings :ref:`here <marks-options>`.
The default way of doing it is just by defining a ``marks`` list in a document.
Let us look at a concrete example:

.. code:: yaml

    author: Isaiah Shavitt, Rodney J. Bartlett
    edition: '1'
    files: [book.pdf]
    isbn: 052181832X,9780521818322

    marks:
    - {name: Intermediates definition, value: 344}
    - {name: EOM equations, value: 455}

    publisher: Cambridge University Press
    ref: book:293288
    series: Cambridge Molecular Science
    title: 'Many-Body Methods in Chemistry and Physics'
    type: book
    year: '2009'

This book has defined two marks. Each mark has a name and a value.
If you tell the open command to open marks, then it will look for
the marks and open the value (page number). This is the default behaviour,
however if you go to the :ref:`configuration <marks-options>`
you'll see that you can change the convention to what it suits you.


Examples
^^^^^^^^
- Open a pdf file linked to a document matching the string ``bohm``

    ::

        papis open bohm

- Open the folder where this last document is stored

    ::

        papis open -d bohm

  Please notice that the file browser used will be also related to
  the :ref:`file-browser setting <config-settings-file-browser>`.

- Open a mark defined in the info file

    ::

        papis open --mark bohm


Cli
^^^
.. click:: papis.commands.open:cli
    :prog: papis open
"""
import papis
import papis.api
import papis.pick
import papis.utils
import papis.config
import papis.cli
import papis.database
import click
import logging
from papis.document import from_folder
import papis.strings


def run(document, opener=None, folder=False, mark=False):
    logger = logging.getLogger('open:run')
    if opener is not None:
        papis.config.set("opentool", opener)

    if folder:
        # Open directory
        papis.api.open_dir(document.get_main_folder())
    else:
        if mark:
            logger.debug("Getting document's marks")
            marks = document[papis.config.get("mark-key-name")]
            if marks:
                logger.info("Picking marks")
                mark = papis.api.pick(
                    marks,
                    dict(
                        header_filter=lambda x: papis.utils.format_doc(
                            papis.config.get("mark-header-format"),
                            x, key=papis.config.get("mark-format-name")
                        ),
                        match_filter=lambda x: papis.utils.format_doc(
                            papis.config.get("mark-header-format"),
                            x, key=papis.config.get("mark-format-name")
                        )
                    )
                )
                if mark:
                    opener = papis.utils.format_doc(
                        papis.config.get("mark-opener-format"),
                        mark, key=papis.config.get("mark-format-name")
                    )
                    papis.config.set("opentool", opener)
        files = document.get_files()
        if len(files) == 0:
            logger.error("The document chosen has no files attached")
            return 1
        file_to_open = papis.api.pick(
            files,
            pick_config=dict(
                header_filter=lambda x: x.replace(
                    document.get_main_folder(), ""
                )
            )
        )
        papis.api.open_file(file_to_open, wait=False)


@click.command("open")
@click.help_option('-h', '--help')
@papis.cli.query_option()
@papis.cli.sort_option()
@papis.cli.doc_folder_option()
@papis.cli.all_option()
@click.option(
    "--tool",
    help="Tool for opening the file (opentool)",
    default="")
@click.option(
    "-d",
    "--dir",
    "folder",
    help="Open directory",
    default=False,
    is_flag=True)
@click.option(
    "-m",
    "--mark/--no-mark",
    help="Open mark",
<<<<<<< HEAD
    default=lambda: True if papis.config.get('open-mark') else False)
def cli(query, doc_folder, tool, folder, _all, mark):
=======
    default=lambda: True if papis.config.get('open-mark') else False
)
def cli(query, doc_folder, tool, folder, sort_field, sort_reverse, all, mark):
>>>>>>> b16f2bc7
    """Open document from a given library"""
    if tool:
        papis.config.set("opentool", tool)
    logger = logging.getLogger('cli:run')

    if doc_folder:
        documents = [from_folder(doc_folder)]
    else:
        documents = papis.database.get().query(query)

    if sort_field:
        documents = papis.document.sort(documents, sort_field, sort_reverse)

    if not documents:
        logger.warning(papis.strings.no_documents_retrieved_message)
        return 0

    if not _all:
        documents = [papis.pick.pick_doc(documents)]
        documents = [d for d in documents if d]

    for document in documents:
        run(document, folder=folder, mark=mark)<|MERGE_RESOLUTION|>--- conflicted
+++ resolved
@@ -153,14 +153,8 @@
     "-m",
     "--mark/--no-mark",
     help="Open mark",
-<<<<<<< HEAD
     default=lambda: True if papis.config.get('open-mark') else False)
-def cli(query, doc_folder, tool, folder, _all, mark):
-=======
-    default=lambda: True if papis.config.get('open-mark') else False
-)
-def cli(query, doc_folder, tool, folder, sort_field, sort_reverse, all, mark):
->>>>>>> b16f2bc7
+def cli(query, doc_folder, tool, folder, sort_field, sort_reverse, _all, mark):
     """Open document from a given library"""
     if tool:
         papis.config.set("opentool", tool)
