"""
The open command is a very important command in the papis workflow.
With it you can open documents, folders or marks.

Marks
^^^^^

One of special things about this command is the possibility of
creating marks for documents. As you would imagine, it is in general
difficult to create marks for any kind of data. For instance,
if our library consists of pdf files and epub files for instance,
we would like to define bookmarks in order to go back to them at
some later point.

How you define marks can be customized through the marks configuration
settings :ref:`here <marks-options>`.
The default way of doing it is just by defining a ``marks`` list in a document.
Let us look at a concrete example:

.. code:: yaml

    author: Isaiah Shavitt, Rodney J. Bartlett
    edition: '1'
    files: [book.pdf]
    isbn: 052181832X,9780521818322

    marks:
    - {name: Intermediates definition, value: 344}
    - {name: EOM equations, value: 455}

    publisher: Cambridge University Press
    ref: book:293288
    series: Cambridge Molecular Science
    title: 'Many-Body Methods in Chemistry and Physics'
    type: book
    year: '2009'

This book has defined two marks. Each mark has a name and a value.
If you tell the open command to open marks, then it will look for
the marks and open the value (page number). This is the default behaviour,
however if you go to the :ref:`configuration <marks-options>`
you'll see that you can change the convention to what it suits you.


Examples
^^^^^^^^
- Open a pdf file linked to a document matching the string ``bohm``

    ::

        papis open bohm

- Open the folder where this last document is stored

    ::

        papis open -d bohm

  Please notice that the file browser used will be also related to
  the :ref:`file-browser setting <config-settings-file-browser>`.

- Open a mark defined in the info file

    ::

        papis open --mark bohm


Cli
^^^
.. click:: papis.commands.open:cli
    :prog: papis open
"""
import papis
import papis.api
import papis.pick
import papis.utils
import papis.config
import papis.cli
import papis.database
import click
import logging
from papis.document import from_folder
import papis.strings


def run(document, opener=None, folder=False, mark=False):
    logger = logging.getLogger('open:run')
    if opener is not None:
        papis.config.set("opentool", opener)

    if folder:
        # Open directory
        papis.api.open_dir(document.get_main_folder())
    else:
        if mark:
            logger.debug("Getting document's marks")
            marks = document[papis.config.get("mark-key-name")]
            if marks:
                logger.info("Picking marks")
                mark = papis.api.pick(
                    marks,
                    dict(
                        header_filter=lambda x: papis.utils.format_doc(
                            papis.config.get("mark-header-format"),
                            x, key=papis.config.get("mark-format-name")
                        ),
                        match_filter=lambda x: papis.utils.format_doc(
                            papis.config.get("mark-header-format"),
                            x, key=papis.config.get("mark-format-name")
                        )
                    )
                )
                if mark:
                    opener = papis.utils.format_doc(
                        papis.config.get("mark-opener-format"),
                        mark, key=papis.config.get("mark-format-name")
                    )
                    papis.config.set("opentool", opener)
        files = document.get_files()
        if len(files) == 0:
            logger.error("The document chosen has no files attached")
            return 1
        file_to_open = papis.api.pick(
            files,
            pick_config=dict(
                header_filter=lambda x: x.replace(
                    document.get_main_folder(), ""
                )
            )
        )
        papis.api.open_file(file_to_open, wait=False)


@click.command("open")
@click.help_option('-h', '--help')
@papis.cli.query_option()
@papis.cli.sort_option()
@papis.cli.doc_folder_option()
@click.option(
    "--tool",
    help="Tool for opening the file (opentool)",
    default="")
@click.option(
    "-d",
    "--dir",
    "folder",
    help="Open directory",
    default=False,
    is_flag=True)
@click.option(
    "--all",
    help="Open all matching documents",
    default=False,
    is_flag=True)
@click.option(
    "-m",
    "--mark/--no-mark",
    help="Open mark",
<<<<<<< HEAD
    default=lambda: True if papis.config.get('open-mark') else False
)
def cli(query, doc_folder, tool, folder, sort_field, all, mark):
=======
    default=lambda: True if papis.config.get('open-mark') else False)
def cli(query, doc_folder, tool, folder, all, mark):
>>>>>>> 515abc82
    """Open document from a given library"""
    if tool:
        papis.config.set("opentool", tool)
    logger = logging.getLogger('cli:run')

<<<<<<< HEAD
    documents = papis.database.get().query(query, sort_field)

=======
>>>>>>> 515abc82
    if doc_folder:
        documents = [from_folder(doc_folder)]
    else:
        documents = papis.database.get().query(query)

    if not documents:
        logger.warning(papis.strings.no_documents_retrieved_message)
        return 0

    if not all:
        documents = [papis.pick.pick_doc(documents)]
        documents = [d for d in documents if d]

    for document in documents:
        run(document, folder=folder, mark=mark)<|MERGE_RESOLUTION|>--- conflicted
+++ resolved
@@ -157,28 +157,18 @@
     "-m",
     "--mark/--no-mark",
     help="Open mark",
-<<<<<<< HEAD
     default=lambda: True if papis.config.get('open-mark') else False
 )
 def cli(query, doc_folder, tool, folder, sort_field, all, mark):
-=======
-    default=lambda: True if papis.config.get('open-mark') else False)
-def cli(query, doc_folder, tool, folder, all, mark):
->>>>>>> 515abc82
     """Open document from a given library"""
     if tool:
         papis.config.set("opentool", tool)
     logger = logging.getLogger('cli:run')
 
-<<<<<<< HEAD
-    documents = papis.database.get().query(query, sort_field)
-
-=======
->>>>>>> 515abc82
     if doc_folder:
         documents = [from_folder(doc_folder)]
     else:
-        documents = papis.database.get().query(query)
+        documents = papis.database.get().query(query, sort_field)
 
     if not documents:
         logger.warning(papis.strings.no_documents_retrieved_message)
