--- conflicted
+++ resolved
@@ -172,13 +172,7 @@
                     open(
                         os.path.join(outdir, "info.bib"),
                         "a+"
-<<<<<<< HEAD
-                    ).write(document.to_bibtex())
-=======
                     ).write(papis.document.to_bibtex(document))
-            elif self.args.vcf:
-                self.args.out.write(papis.document.to_vcf(document))
->>>>>>> 59777824
             elif self.args.file:
                 files = document.get_files()
                 file_to_open = papis.api.pick(
