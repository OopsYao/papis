"""This is the whoosh interface to papis. For future papis developers
here are some considerations.

Whoosh works with 3 main objects, the Index, the Writer and the Schema.
The indices are stored in a folder which by default is in
``$XDG_CACHE_HOME/papis/whoosh``. The name of the indices
folders is similar to the cache files of the papis cache database.

Once the index is created in the mentioned folder, a Schema is initialized,
which is a declaration of the data prototype of the database, or the
definition of the table in sql parlance. This is controlled by the
papis configuration through the `whoosh-schema-prototype`. For instance
if the database is supposed to only contain the key fields
``author``, ``title``, ``year`` and ``tags``, then the
``whoosh-schema-prototype`` STRING should look like the following:

::

        {
            "author": TEXT(stored=True),
            "title": TEXT(stored=True),
            "year": TEXT(stored=True),
            "tags": TEXT(stored=True),
        }

where all the fields are explained in the whoosh
`documentation <https://whoosh.readthedocs.io/en/latest/schema.html/>`_.

After this Schema is created, the folders of the library are recursed over
and the documents are added to the database where only these
properties are stored. This means, if ``publisher`` is not in the above list,
you will not be able to parse the publisher through a search.

.. note::

    This is a point where maybe a great deal of discussion and optimization
    should be made.



"""
import os
import logging

import whoosh
import whoosh.index
import whoosh.qparser

import papis.config
import papis.document
import papis.database.base
import papis.database.cache


class Database(papis.database.base.Database):

    def __init__(self, library=None):
        papis.database.base.Database.__init__(self, library)
        self.logger = logging.getLogger('db:whoosh')
        self.initialize()

    def get_backend_name(self):
        return 'whoosh'

    def clear(self):
        import shutil
        if self.index_exists():
            self.logger.warning('Clearing the database')
            shutil.rmtree(self.get_index_dir())
        else:
            self.logger.warning(
                'Trying to clear database, but no database found'
            )

#   TODO
    def match(self, document, query_string):
        pass

    def add(self, document):
        schema_keys = self.get_schema_init_fields().keys()
        self.logger.debug("adding document")
        writer = self.get_writer()
        self.add_document_with_writer(document, writer, schema_keys)
        self.logger.debug("commiting document..")
        writer.commit()

    def update(self, document):
        """As it says in the docs, just delete the document and add it again
        """
        self.delete(document)
        self.add(document)

    def delete(self, document):
        writer = self.get_writer()
        self.logger.debug("deleting document..")
        writer.delete_by_term(
            self.get_id_key(),
            self.get_id_value(document)
        )
        self.logger.debug("commiting deletion..")
        writer.commit()

    def query_dict(self, dictionary):
        query_string = " AND ".join(
            ["{}:\"{}\" ".format(key, val) for key, val in dictionary.items()]
        )
        return self.query(query_string)

    def query(self, query_string):
        self.logger.debug('Query string %s' % query_string)
        index = self.get_index()
        qp = whoosh.qparser.MultifieldParser(
            ['title', 'author', 'tags'],
            schema=self.get_schema()
        )
        qp.add_plugin(whoosh.qparser.FuzzyTermPlugin())
        query = qp.parse(query_string)
        with index.searcher() as searcher:
            results = searcher.search(query, limit=None)
            self.logger.debug(results)
            documents = [
                papis.document.from_folder(r.get(self.get_id_key()))
                for r in results
            ]
        return documents

    def get_all_query_string(self):
        return '*'

    def get_all_documents(self):
        return self.query(self.get_all_query_string())

    def get_id_key(self):
        """Get the unique key identifier name of the documents in the database

        :returns: key identifier
        :rtype:  str
        """
        return 'whoosh_id_'

    def get_id_value(self, document):
        """Get the value that is stored in the unique key identifier
        of the documents in the database. In the case of papis this is
        just the path of the documents.

        :param document: Papis document
        :type  document: papis.document.Document
        :returns: Path for the document
        :rtype:  str
        """
        return document.get_main_folder()

    def create_index(self):
        """Create a brand new index, notice that if an index already
        exists it will delete it and create a new one.
        """
        self.logger.debug('Creating index...')
        index_dir = self.get_index_dir()
        if not os.path.exists(index_dir):
            self.logger.debug('Creating dir %s' % index_dir)
            os.makedirs(index_dir)
        whoosh.index.create_in(self.get_index_dir(), self.create_schema())

    def index_exists(self):
        """Check if index already exists in get_index_dir()
        """
        return whoosh.index.exists_in(self.get_index_dir())

    def add_document_with_writer(self, document, writer, schema_keys):
        """Helper function that takes a writer and a dictionary
        containing the keys of the schema and adds the document to the writer.
        Notice that this function does only two things, creating a suitable
        dictionary to be added to the database and adding it to the writer.
        It DOES NOT commit the change to the writer, this has to be done
        separately.

        :param document: Papis document
        :type  document: papis.document.Document
        :param writer: Whoosh writer
        :type  writer: whoosh.writer
        :param schema_keys: Dictionary containing the defining keys of the
            database Schema
        :type  schema_keys: dict
        """
        doc_d = dict()
        doc_d.update(
            {
                k: str(document[k]) or ''
                for k in schema_keys
            }
        )
        doc_d[self.get_id_key()] = self.get_id_value(document)
        writer.add_document(**doc_d)

    def do_indexing(self):
        """This function initializes the database. Basically it goes through
        all folders from the library (that contain an `info.yaml` file)
        and adds the documents to the database index. This function is
        expensive and will be called only if no index is present, so
        at the time of building a brand new index.
        """
<<<<<<< HEAD
        self.logger.debug('Indexing the library, this might take a while...')
        folders = sum([papis.utils.get_folders(d) for d in self.get_dirs()], [])
=======
        self.logger.info('Indexing the library, this might take a while...')
        folders = papis.utils.get_folders(self.get_dir())
>>>>>>> 8cfdcf21
        documents = papis.database.cache.folders_to_documents(folders)
        schema_keys = self.get_schema_init_fields().keys()
        writer = self.get_writer()
        for doc in documents:
            self.add_document_with_writer(doc, writer, schema_keys)
        writer.commit()

    def initialize(self):
        """Function to be called everytime a database object is created.
        It checks if an index exists, if not, it creates one and
        indexes the library.
        """
        if self.index_exists():
            self.logger.debug('Initialized index found for library')
            return True
        self.create_index()
        self.do_indexing()

    def get_index(self):
        """Gets the index for the current library

        :returns: Index
        :rtype:  whoosh.index
        """
        return whoosh.index.open_dir(self.get_index_dir())

    def get_writer(self):
        """Gets the writer for the current library

        :returns: Writer
        :rtype:  whoosh.writer
        """
        return self.get_index().writer()

    def get_schema(self):
        """Gets current schema

        :returns: Whoosch Schema
        :rtype:  whoosh.fields.Schema
        """
        return self.get_index().schema

    def create_schema(self):
        """Creates and returns whoosh schema to be applied to the library

        :returns: Whoosch Schema
        :rtype:  whoosh.fields.Schema
        """
        from whoosh.fields import Schema
        self.logger.debug('Creating schema')
        fields = self.get_schema_init_fields()
        schema = Schema(**fields)
        return schema

    def get_schema_init_fields(self):
        """Returns the arguments to be passed to the whoosh schema
        object instantiation found in the method `get_schema`.
        """
        from whoosh.fields import TEXT, ID, KEYWORD, STORED
        # This part is non-negotiable
        fields = {self.get_id_key(): ID(stored=True, unique=True)}
        user_prototype = eval(
            papis.config.get('whoosh-schema-prototype')
        )
        fields.update(user_prototype)
        fields_list = papis.config.getlist('whoosh-schema-fields')
        for field in fields_list:
            fields.update({field: TEXT(stored=True)})
        # self.logger.debug('Schema prototype: {}'.format(fields))
        return fields

    def get_cache_dir(self):
        """Get general directory to store whoosh indexes.

        :returns: Full path to whoosh cache home directory
        :rtype:  str
        """
        path = os.path.join(
            papis.database.cache.get_cache_home(),
            'whoosh'
        )
        # self.logger.debug('Cache dir %s' % path)
        return path

    def get_index_dir(self):
        """Get the directory inside `get_cache_dir` to store the index.
        :returns: Full path to index dir
        :rtype:  str
        """
        path = os.path.expanduser(
            os.path.join(
                self.get_cache_dir(),
<<<<<<< HEAD
                papis.database.cache.get_name(self.lib.path_format())
=======
                papis.database.cache.get_cache_file_name(self.get_dir())
>>>>>>> 8cfdcf21
            )
        )
        # self.logger.debug('Index dir %s' % path)
        return path<|MERGE_RESOLUTION|>--- conflicted
+++ resolved
@@ -199,13 +199,8 @@
         expensive and will be called only if no index is present, so
         at the time of building a brand new index.
         """
-<<<<<<< HEAD
         self.logger.debug('Indexing the library, this might take a while...')
         folders = sum([papis.utils.get_folders(d) for d in self.get_dirs()], [])
-=======
-        self.logger.info('Indexing the library, this might take a while...')
-        folders = papis.utils.get_folders(self.get_dir())
->>>>>>> 8cfdcf21
         documents = papis.database.cache.folders_to_documents(folders)
         schema_keys = self.get_schema_init_fields().keys()
         writer = self.get_writer()
@@ -298,11 +293,7 @@
         path = os.path.expanduser(
             os.path.join(
                 self.get_cache_dir(),
-<<<<<<< HEAD
                 papis.database.cache.get_name(self.lib.path_format())
-=======
-                papis.database.cache.get_cache_file_name(self.get_dir())
->>>>>>> 8cfdcf21
             )
         )
         # self.logger.debug('Index dir %s' % path)
